--- conflicted
+++ resolved
@@ -157,14 +157,11 @@
         .. versionadded:: 2.5
 
     """
-
-<<<<<<< HEAD
-    __slots__ = ('id', 'size', 'height', 'width', 'filename', 'url',
-                'proxy_url', '_http', 'content_type', 'ephemeral'
-                )
-=======
-    __slots__ = ('id', 'size', 'height', 'width', 'filename', 'url', 'proxy_url', '_http', 'content_type', 'ephemeral')
->>>>>>> d72a543e
+    __slots__ = (
+        'id', 'size', 'height', 'width',
+        'filename', 'url', 'proxy_url', '_http',
+        'content_type', 'ephemeral'
+        )
 
     def __init__(self, *, data: AttachmentPayload, state: ConnectionState):
         self.id: int = int(data['id'])
